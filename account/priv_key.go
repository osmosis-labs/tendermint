--- conflicted
+++ resolved
@@ -55,13 +55,6 @@
 	return Fmt("PrivKeyEd25519{*****}")
 }
 
-<<<<<<< HEAD
-func GenPrivKeyEd25519() PrivKeyEd25519 {
-	privKeyBytes := new([64]byte)
-	copy(privKeyBytes[:32], CRandBytes(32))
-	ed25519.MakePublicKey(privKeyBytes)
-	return PrivKeyEd25519(privKeyBytes[:])
-=======
 // Deterministically generates new priv-key bytes from key.
 func (key PrivKeyEd25519) Generate(index int) PrivKeyEd25519 {
 	newBytes := binary.BinarySha256(struct {
@@ -69,5 +62,11 @@
 		Index   int
 	}{key, index})
 	return PrivKeyEd25519(newBytes)
->>>>>>> 109a3c2d
+}
+
+func GenPrivKeyEd25519() PrivKeyEd25519 {
+	privKeyBytes := new([64]byte)
+	copy(privKeyBytes[:32], CRandBytes(32))
+	ed25519.MakePublicKey(privKeyBytes)
+	return PrivKeyEd25519(privKeyBytes[:])
 }