package proxy_test

import (
	"testing"
	"time"

	"github.com/stretchr/testify/assert"

	"github.com/tendermint/tendermint/lite/proxy"
	"github.com/tendermint/tendermint/types"
)

var (
	deadBeefTxs  = types.Txs{[]byte("DE"), []byte("AD"), []byte("BE"), []byte("EF")}
	deadBeefHash = deadBeefTxs.Hash()
	testTime1    = time.Date(2018, 1, 1, 1, 1, 1, 1, time.UTC)
	testTime2    = time.Date(2017, 1, 2, 1, 1, 1, 1, time.UTC)
)

var hdrHeight11 = types.Header{
	Height:         11,
	Time:           testTime1,
	ValidatorsHash: []byte("Tendermint"),
}

func TestValidateBlock(t *testing.T) {
	tests := []struct {
		block        *types.Block
		signedHeader types.SignedHeader
		wantErr      string
	}{
		{
			block: nil, wantErr: "non-nil Block",
		},
		{
<<<<<<< HEAD
			block: &types.Block{}, wantErr: "nil Header",
		},
		{
			block: &types.Block{Header: new(types.Header)}, wantErr: "unexpected empty SignedHeader",
=======
			block: &types.Block{},
>>>>>>> b92860b6
		},

		// Start Header.Height mismatch test
		{
<<<<<<< HEAD
			block:        &types.Block{Header: &types.Header{Height: 10}},
			signedHeader: types.SignedHeader{Header: &types.Header{Height: 11}},
			wantErr:      "Header heights mismatched",
		},

		{
			block:        &types.Block{Header: &types.Header{Height: 11}},
			signedHeader: types.SignedHeader{Header: &types.Header{Height: 11}},
=======
			block:   &types.Block{Header: types.Header{Height: 10}},
			commit:  lite.Commit{Header: &types.Header{Height: 11}},
			wantErr: "don't match - 10 vs 11",
		},

		{
			block:  &types.Block{Header: types.Header{Height: 11}},
			commit: lite.Commit{Header: &types.Header{Height: 11}},
>>>>>>> b92860b6
		},
		// End Header.Height mismatch test

		// Start Header.Hash mismatch test
		{
			block:        &types.Block{Header: hdrHeight11},
			signedHeader: types.SignedHeader{Header: &types.Header{Height: 11}},
			wantErr:      "Headers don't match",
		},

		{
<<<<<<< HEAD
			block:        &types.Block{Header: hdrHeight11},
			signedHeader: types.SignedHeader{Header: hdrHeight11},
=======
			block:  &types.Block{Header: hdrHeight11},
			commit: lite.Commit{Header: &hdrHeight11},
>>>>>>> b92860b6
		},
		// End Header.Hash mismatch test

		// Start Header.Data hash mismatch test
		{
			block: &types.Block{
				Header: types.Header{Height: 11},
				Data:   types.Data{Txs: []types.Tx{[]byte("0xDE"), []byte("AD")}},
			},
			signedHeader: types.SignedHeader{
				Header: &types.Header{Height: 11},
				Commit: &types.Commit{BlockID: types.BlockID{Hash: []byte("0xDEADBEEF")}},
			},
			wantErr: "Data hash doesn't match header",
		},
		{
			block: &types.Block{
				Header: types.Header{Height: 11, DataHash: deadBeefHash},
				Data:   types.Data{Txs: deadBeefTxs},
			},
			signedHeader: types.SignedHeader{
				Header: &types.Header{Height: 11},
				Commit: &types.Commit{BlockID: types.BlockID{Hash: []byte("DEADBEEF")}},
			},
		},
		// End Header.Data hash mismatch test
	}

	for i, tt := range tests {
		err := proxy.ValidateBlock(tt.block, tt.signedHeader)
		if tt.wantErr != "" {
			if err == nil {
				assert.FailNowf(t, "Unexpectedly passed", "#%d", i)
			} else {
				assert.Contains(t, err.Error(), tt.wantErr, "#%d should contain the substring\n\n", i)
			}
			continue
		}

		assert.Nil(t, err, "#%d: expecting a nil error", i)
	}
}

func TestValidateBlockMeta(t *testing.T) {
	tests := []struct {
		meta         *types.BlockMeta
		signedHeader types.SignedHeader
		wantErr      string
	}{
		{
			meta: nil, wantErr: "non-nil BlockMeta",
		},
		{
<<<<<<< HEAD
			meta: &types.BlockMeta{}, wantErr: "non-nil Header",
		},
		{
			meta: &types.BlockMeta{Header: new(types.Header)}, wantErr: "unexpected empty SignedHeader",
=======
			meta: &types.BlockMeta{},
>>>>>>> b92860b6
		},

		// Start Header.Height mismatch test
		{
<<<<<<< HEAD
			meta:         &types.BlockMeta{Header: &types.Header{Height: 10}},
			signedHeader: types.SignedHeader{Header: &types.Header{Height: 11}},
			wantErr:      "Header heights mismatched",
		},

		{
			meta:         &types.BlockMeta{Header: &types.Header{Height: 11}},
			signedHeader: types.SignedHeader{Header: &types.Header{Height: 11}},
=======
			meta:    &types.BlockMeta{Header: types.Header{Height: 10}},
			commit:  lite.Commit{Header: &types.Header{Height: 11}},
			wantErr: "don't match - 10 vs 11",
		},

		{
			meta:   &types.BlockMeta{Header: types.Header{Height: 11}},
			commit: lite.Commit{Header: &types.Header{Height: 11}},
>>>>>>> b92860b6
		},
		// End Header.Height mismatch test

		// Start Headers don't match test
		{
			meta:         &types.BlockMeta{Header: hdrHeight11},
			signedHeader: types.SignedHeader{Header: &types.Header{Height: 11}},
			wantErr:      "Headers don't match",
		},

		{
<<<<<<< HEAD
			meta:         &types.BlockMeta{Header: hdrHeight11},
			signedHeader: types.SignedHeader{Header: hdrHeight11},
=======
			meta:   &types.BlockMeta{Header: hdrHeight11},
			commit: lite.Commit{Header: &hdrHeight11},
>>>>>>> b92860b6
		},

		{
			meta: &types.BlockMeta{
				Header: types.Header{
					Height:         11,
					ValidatorsHash: []byte("lite-test"),
					// TODO: should be able to use empty time after Amino upgrade
					Time: testTime1,
				},
			},
			signedHeader: types.SignedHeader{
				Header: &types.Header{Height: 11, DataHash: deadBeefHash},
			},
			wantErr: "Headers don't match",
		},

		{
			meta: &types.BlockMeta{
				Header: types.Header{
					Height: 11, DataHash: deadBeefHash,
					ValidatorsHash: []byte("Tendermint"),
					Time:           testTime1,
				},
			},
			signedHeader: types.SignedHeader{
				Header: &types.Header{
					Height: 11, DataHash: deadBeefHash,
					ValidatorsHash: []byte("Tendermint"),
					Time:           testTime2,
				},
				Commit: &types.Commit{BlockID: types.BlockID{Hash: []byte("DEADBEEF")}},
			},
			wantErr: "Headers don't match",
		},

		{
			meta: &types.BlockMeta{
				Header: types.Header{
					Height: 11, DataHash: deadBeefHash,
					ValidatorsHash: []byte("Tendermint"),
					Time:           testTime2,
				},
			},
			signedHeader: types.SignedHeader{
				Header: &types.Header{
					Height: 11, DataHash: deadBeefHash,
					ValidatorsHash: []byte("Tendermint-x"),
					Time:           testTime2,
				},
				Commit: &types.Commit{BlockID: types.BlockID{Hash: []byte("DEADBEEF")}},
			},
			wantErr: "Headers don't match",
		},
		// End Headers don't match test
	}

	for i, tt := range tests {
		err := proxy.ValidateBlockMeta(tt.meta, tt.signedHeader)
		if tt.wantErr != "" {
			if err == nil {
				assert.FailNowf(t, "Unexpectedly passed", "#%d: wanted error %q", i, tt.wantErr)
			} else {
				assert.Contains(t, err.Error(), tt.wantErr, "#%d should contain the substring\n\n", i)
			}
			continue
		}

		assert.Nil(t, err, "#%d: expecting a nil error", i)
	}
}<|MERGE_RESOLUTION|>--- conflicted
+++ resolved
@@ -33,37 +33,22 @@
 			block: nil, wantErr: "non-nil Block",
 		},
 		{
-<<<<<<< HEAD
 			block: &types.Block{}, wantErr: "nil Header",
 		},
 		{
 			block: &types.Block{Header: new(types.Header)}, wantErr: "unexpected empty SignedHeader",
-=======
-			block: &types.Block{},
->>>>>>> b92860b6
 		},
 
 		// Start Header.Height mismatch test
 		{
-<<<<<<< HEAD
-			block:        &types.Block{Header: &types.Header{Height: 10}},
+			block:        &types.Block{Header: types.Header{Height: 10}},
 			signedHeader: types.SignedHeader{Header: &types.Header{Height: 11}},
 			wantErr:      "Header heights mismatched",
 		},
 
 		{
-			block:        &types.Block{Header: &types.Header{Height: 11}},
-			signedHeader: types.SignedHeader{Header: &types.Header{Height: 11}},
-=======
-			block:   &types.Block{Header: types.Header{Height: 10}},
-			commit:  lite.Commit{Header: &types.Header{Height: 11}},
-			wantErr: "don't match - 10 vs 11",
-		},
-
-		{
-			block:  &types.Block{Header: types.Header{Height: 11}},
-			commit: lite.Commit{Header: &types.Header{Height: 11}},
->>>>>>> b92860b6
+			block:        &types.Block{Header: types.Header{Height: 11}},
+			signedHeader: types.SignedHeader{Header: &types.Header{Height: 11}},
 		},
 		// End Header.Height mismatch test
 
@@ -75,13 +60,8 @@
 		},
 
 		{
-<<<<<<< HEAD
 			block:        &types.Block{Header: hdrHeight11},
-			signedHeader: types.SignedHeader{Header: hdrHeight11},
-=======
-			block:  &types.Block{Header: hdrHeight11},
-			commit: lite.Commit{Header: &hdrHeight11},
->>>>>>> b92860b6
+			signedHeader: types.SignedHeader{Header: &hdrHeight11},
 		},
 		// End Header.Hash mismatch test
 
@@ -135,37 +115,23 @@
 			meta: nil, wantErr: "non-nil BlockMeta",
 		},
 		{
-<<<<<<< HEAD
 			meta: &types.BlockMeta{}, wantErr: "non-nil Header",
 		},
 		{
 			meta: &types.BlockMeta{Header: new(types.Header)}, wantErr: "unexpected empty SignedHeader",
-=======
-			meta: &types.BlockMeta{},
->>>>>>> b92860b6
+			//	meta: &types.BlockMeta{},
 		},
 
 		// Start Header.Height mismatch test
 		{
-<<<<<<< HEAD
-			meta:         &types.BlockMeta{Header: &types.Header{Height: 10}},
+			meta:         &types.BlockMeta{Header: types.Header{Height: 10}},
 			signedHeader: types.SignedHeader{Header: &types.Header{Height: 11}},
 			wantErr:      "Header heights mismatched",
 		},
 
 		{
-			meta:         &types.BlockMeta{Header: &types.Header{Height: 11}},
-			signedHeader: types.SignedHeader{Header: &types.Header{Height: 11}},
-=======
-			meta:    &types.BlockMeta{Header: types.Header{Height: 10}},
-			commit:  lite.Commit{Header: &types.Header{Height: 11}},
-			wantErr: "don't match - 10 vs 11",
-		},
-
-		{
-			meta:   &types.BlockMeta{Header: types.Header{Height: 11}},
-			commit: lite.Commit{Header: &types.Header{Height: 11}},
->>>>>>> b92860b6
+			meta:         &types.BlockMeta{Header: types.Header{Height: 11}},
+			signedHeader: types.SignedHeader{Header: &types.Header{Height: 11}},
 		},
 		// End Header.Height mismatch test
 
@@ -177,13 +143,8 @@
 		},
 
 		{
-<<<<<<< HEAD
 			meta:         &types.BlockMeta{Header: hdrHeight11},
-			signedHeader: types.SignedHeader{Header: hdrHeight11},
-=======
-			meta:   &types.BlockMeta{Header: hdrHeight11},
-			commit: lite.Commit{Header: &hdrHeight11},
->>>>>>> b92860b6
+			signedHeader: types.SignedHeader{Header: &hdrHeight11},
 		},
 
 		{
