package node

import (
	"context"
	"errors"
	"fmt"
	"net"
	"net/http"
	_ "net/http/pprof" // nolint: gosec // securely exposed on separate, optional port
	"strconv"
	"time"

	_ "github.com/lib/pq" // provide the psql db driver
	"github.com/prometheus/client_golang/prometheus"
	"github.com/prometheus/client_golang/prometheus/promhttp"
	"github.com/rs/cors"
	abci "github.com/tendermint/tendermint/abci/types"
	cfg "github.com/tendermint/tendermint/config"
	"github.com/tendermint/tendermint/crypto"
	cs "github.com/tendermint/tendermint/internal/consensus"
	"github.com/tendermint/tendermint/internal/mempool"
	"github.com/tendermint/tendermint/internal/p2p"
	"github.com/tendermint/tendermint/internal/p2p/pex"
	"github.com/tendermint/tendermint/internal/statesync"
	"github.com/tendermint/tendermint/libs/log"
	tmnet "github.com/tendermint/tendermint/libs/net"
	tmpubsub "github.com/tendermint/tendermint/libs/pubsub"
	"github.com/tendermint/tendermint/libs/service"
	"github.com/tendermint/tendermint/libs/strings"
	"github.com/tendermint/tendermint/light"
	"github.com/tendermint/tendermint/privval"
	tmgrpc "github.com/tendermint/tendermint/privval/grpc"
	"github.com/tendermint/tendermint/proxy"
	rpccore "github.com/tendermint/tendermint/rpc/core"
	grpccore "github.com/tendermint/tendermint/rpc/grpc"
	rpcserver "github.com/tendermint/tendermint/rpc/jsonrpc/server"
	sm "github.com/tendermint/tendermint/state"
	"github.com/tendermint/tendermint/store"
	"github.com/tendermint/tendermint/types"
	tmtime "github.com/tendermint/tendermint/types/time"
)

// nodeImpl is the highest level interface to a full Tendermint node.
// It includes all configuration information and running services.
type nodeImpl struct {
	service.BaseService

	// config
	config        *cfg.Config
	genesisDoc    *types.GenesisDoc   // initial validator set
	privValidator types.PrivValidator // local node's validator key

	// network
	transport   *p2p.MConnTransport
	sw          *p2p.Switch // p2p connections
	peerManager *p2p.PeerManager
	router      *p2p.Router
	addrBook    pex.AddrBook // known peers
	nodeInfo    p2p.NodeInfo
	nodeKey     p2p.NodeKey // our node privkey
	isListening bool

	// services
	eventBus          *types.EventBus // pub/sub for services
	stateStore        sm.Store
	blockStore        *store.BlockStore // store the blockchain to disk
	bcReactor         service.Service   // for fast-syncing
	mempoolReactor    service.Service   // for gossipping transactions
	mempool           mempool.Mempool
	stateSync         bool                    // whether the node should state sync on startup
	stateSyncReactor  *statesync.Reactor      // for hosting and restoring state sync snapshots
	stateSyncProvider statesync.StateProvider // provides state data for bootstrapping a node
<<<<<<< HEAD
	stateSyncGenesis  sm.State                // provides the genesis state for state sync
=======
	consensusState    *cs.State               // latest consensus state
>>>>>>> c4cf4d30
	consensusReactor  *cs.Reactor             // for participating in the consensus
	pexReactor        service.Service         // for exchanging peer addresses
	evidenceReactor   service.Service
	rpcListeners      []net.Listener // rpc servers
	indexerService    service.Service
	rpcEnv            *rpccore.Environment
	prometheusSrv     *http.Server
}

// newDefaultNode returns a Tendermint node with default settings for the
// PrivValidator, ClientCreator, GenesisDoc, and DBProvider.
// It implements NodeProvider.
func newDefaultNode(config *cfg.Config, logger log.Logger) (service.Service, error) {
	nodeKey, err := p2p.LoadOrGenNodeKey(config.NodeKeyFile())
	if err != nil {
		return nil, fmt.Errorf("failed to load or gen node key %s: %w", config.NodeKeyFile(), err)
	}
	if config.Mode == cfg.ModeSeed {
		return makeSeedNode(config,
			cfg.DefaultDBProvider,
			nodeKey,
			defaultGenesisDocProviderFunc(config),
			logger,
		)
	}

	var pval *privval.FilePV
	if config.Mode == cfg.ModeValidator {
		pval, err = privval.LoadOrGenFilePV(config.PrivValidatorKeyFile(), config.PrivValidatorStateFile())
		if err != nil {
			return nil, err
		}
	} else {
		pval = nil
	}

	appClient, _ := proxy.DefaultClientCreator(config.ProxyApp, config.ABCI, config.DBDir())
	return makeNode(config,
		pval,
		nodeKey,
		appClient,
		defaultGenesisDocProviderFunc(config),
		cfg.DefaultDBProvider,
		logger,
	)
}

// makeNode returns a new, ready to go, Tendermint Node.
func makeNode(config *cfg.Config,
	privValidator types.PrivValidator,
	nodeKey p2p.NodeKey,
	clientCreator proxy.ClientCreator,
	genesisDocProvider genesisDocProvider,
	dbProvider cfg.DBProvider,
	logger log.Logger) (service.Service, error) {

	blockStore, stateDB, err := initDBs(config, dbProvider)
	if err != nil {
		return nil, err
	}
	stateStore := sm.NewStore(stateDB)

	genDoc, err := genesisDocProvider()
	if err != nil {
		return nil, err
	}

	err = genDoc.ValidateAndComplete()
	if err != nil {
		return nil, fmt.Errorf("error in genesis doc: %w", err)
	}

	state, err := loadStateFromDBOrGenesisDocProvider(stateStore, genDoc)
	if err != nil {
		return nil, err
	}

	// Create the proxyApp and establish connections to the ABCI app (consensus, mempool, query).
	proxyApp, err := createAndStartProxyAppConns(clientCreator, logger)
	if err != nil {
		return nil, err
	}

	// EventBus and IndexerService must be started before the handshake because
	// we might need to index the txs of the replayed block as this might not have happened
	// when the node stopped last time (i.e. the node stopped after it saved the block
	// but before it indexed the txs, or, endblocker panicked)
	eventBus, err := createAndStartEventBus(logger)
	if err != nil {
		return nil, err
	}

	indexerService, eventSinks, err := createAndStartIndexerService(config, dbProvider, eventBus, logger, genDoc.ChainID)
	if err != nil {
		return nil, err
	}

	// If an address is provided, listen on the socket for a connection from an
	// external signing process.
	if config.PrivValidator.ListenAddr != "" {
		protocol, _ := tmnet.ProtocolAndAddress(config.PrivValidator.ListenAddr)
		// FIXME: we should start services inside OnStart
		switch protocol {
		case "grpc":
			privValidator, err = createAndStartPrivValidatorGRPCClient(config, genDoc.ChainID, logger)
			if err != nil {
				return nil, fmt.Errorf("error with private validator grpc client: %w", err)
			}
		default:
			privValidator, err = createAndStartPrivValidatorSocketClient(config.PrivValidator.ListenAddr, genDoc.ChainID, logger)
			if err != nil {
				return nil, fmt.Errorf("error with private validator socket client: %w", err)
			}
		}
	}
	var pubKey crypto.PubKey
	if config.Mode == cfg.ModeValidator {
		pubKey, err = privValidator.GetPubKey(context.TODO())
		if err != nil {
			return nil, fmt.Errorf("can't get pubkey: %w", err)
		}
		if pubKey == nil {
			return nil, errors.New("could not retrieve public key from private validator")
		}
	}

	// Determine whether we should attempt state sync.
	stateSync := config.StateSync.Enable && !onlyValidatorIsUs(genDoc, pubKey)
	if stateSync && state.LastBlockHeight > 0 {
		logger.Info("Found local state with non-zero height, skipping state sync")
		stateSync = false
	}

	// Create the handshaker, which calls RequestInfo, sets the AppVersion on the state,
	// and replays any blocks as necessary to sync tendermint with the app.
	consensusLogger := logger.With("module", "consensus")
	if !stateSync {
		if err := doHandshake(stateStore, state, blockStore, genDoc, eventBus, proxyApp, consensusLogger); err != nil {
			return nil, err
		}

		// Reload the state. It will have the Version.Consensus.App set by the
		// Handshake, and may have other modifications as well (ie. depending on
		// what happened during block replay).
		state, err = stateStore.Load()
		if err != nil {
			return nil, fmt.Errorf("cannot load state: %w", err)
		}
	}

	// Determine whether we should do fast sync. This must happen after the handshake, since the
	// app may modify the validator set, specifying ourself as the only validator.
	fastSync := config.FastSyncMode && !onlyValidatorIsUs(state, pubKey)

	logNodeStartupInfo(state, pubKey, logger, consensusLogger, config.Mode)

	// TODO: Fetch and provide real options and do proper p2p bootstrapping.
	// TODO: Use a persistent peer database.
	nodeInfo, err := makeNodeInfo(config, nodeKey, eventSinks, genDoc, state)
	if err != nil {
		return nil, err
	}

	p2pLogger := logger.With("module", "p2p")
	transport := createTransport(p2pLogger, config)

	peerManager, err := createPeerManager(config, dbProvider, p2pLogger, nodeKey.ID)
	if err != nil {
		return nil, fmt.Errorf("failed to create peer manager: %w", err)
	}

	csMetrics, p2pMetrics, memplMetrics, smMetrics := defaultMetricsProvider(config.Instrumentation)(genDoc.ChainID)

	router, err := createRouter(p2pLogger, p2pMetrics, nodeInfo, nodeKey.PrivKey,
		peerManager, transport, getRouterConfig(config, proxyApp))
	if err != nil {
		return nil, fmt.Errorf("failed to create router: %w", err)
	}

	mpReactorShim, mpReactor, mp, err := createMempoolReactor(
		config, proxyApp, state, memplMetrics, peerManager, router, logger,
	)
	if err != nil {
		return nil, err
	}

	evReactorShim, evReactor, evPool, err := createEvidenceReactor(
		config, dbProvider, stateDB, blockStore, peerManager, router, logger,
	)
	if err != nil {
		return nil, err
	}

	// make block executor for consensus and blockchain reactors to execute blocks
	blockExec := sm.NewBlockExecutor(
		stateStore,
		logger.With("module", "state"),
		proxyApp.Consensus(),
		mp,
		evPool,
		blockStore,
		sm.BlockExecutorWithMetrics(smMetrics),
	)

	csReactorShim, csReactor, csState := createConsensusReactor(
		config, state, blockExec, blockStore, mp, evPool,
		privValidator, csMetrics, stateSync || fastSync, eventBus,
		peerManager, router, consensusLogger,
	)

	// Create the blockchain reactor. Note, we do not start fast sync if we're
	// doing a state sync first.
	bcReactorShim, bcReactor, err := createBlockchainReactor(
		logger, config, state, blockExec, blockStore, csReactor,
		peerManager, router, fastSync && !stateSync,
	)
	if err != nil {
		return nil, fmt.Errorf("could not create blockchain reactor: %w", err)
	}

	// TODO: Remove this once the switch is removed.
	var bcReactorForSwitch p2p.Reactor
	if bcReactorShim != nil {
		bcReactorForSwitch = bcReactorShim
	} else {
		bcReactorForSwitch = bcReactor.(p2p.Reactor)
	}

	// Make ConsensusReactor. Don't enable fully if doing a state sync and/or fast sync first.
	// FIXME We need to update metrics here, since other reactors don't have access to them.
	if stateSync {
		csMetrics.StateSyncing.Set(1)
	} else if fastSync {
		csMetrics.FastSyncing.Set(1)
	}

	// Set up state sync reactor, and schedule a sync if requested.
	// FIXME The way we do phased startups (e.g. replay -> fast sync -> consensus) is very messy,
	// we should clean this whole thing up. See:
	// https://github.com/tendermint/tendermint/issues/4644
	var (
		stateSyncReactor     *statesync.Reactor
		stateSyncReactorShim *p2p.ReactorShim

		channels    map[p2p.ChannelID]*p2p.Channel
		peerUpdates *p2p.PeerUpdates
	)

	stateSyncReactorShim = p2p.NewReactorShim(logger.With("module", "statesync"), "StateSyncShim", statesync.ChannelShims)

	if config.P2P.DisableLegacy {
		channels = makeChannelsFromShims(router, statesync.ChannelShims)
		peerUpdates = peerManager.Subscribe()
	} else {
		channels = getChannelsFromShim(stateSyncReactorShim)
		peerUpdates = stateSyncReactorShim.PeerUpdates
	}

	stateSyncReactor = statesync.NewReactor(
		stateSyncReactorShim.Logger,
		proxyApp.Snapshot(),
		proxyApp.Query(),
		channels[statesync.SnapshotChannel],
		channels[statesync.ChunkChannel],
		channels[statesync.LightBlockChannel],
		peerUpdates,
		stateStore,
		blockStore,
		config.StateSync.TempDir,
	)

	// add the channel descriptors to both the transports
	// FIXME: This should be removed when the legacy p2p stack is removed and
	// transports can either be agnostic to channel descriptors or can be
	// declared in the constructor.
	transport.AddChannelDescriptors(mpReactorShim.GetChannels())
	transport.AddChannelDescriptors(bcReactorForSwitch.GetChannels())
	transport.AddChannelDescriptors(csReactorShim.GetChannels())
	transport.AddChannelDescriptors(evReactorShim.GetChannels())
	transport.AddChannelDescriptors(stateSyncReactorShim.GetChannels())

	// Optionally, start the pex reactor
	//
	// TODO:
	//
	// We need to set Seeds and PersistentPeers on the switch,
	// since it needs to be able to use these (and their DNS names)
	// even if the PEX is off. We can include the DNS name in the NetAddress,
	// but it would still be nice to have a clear list of the current "PersistentPeers"
	// somewhere that we can return with net_info.
	//
	// If PEX is on, it should handle dialing the seeds. Otherwise the switch does it.
	// Note we currently use the addrBook regardless at least for AddOurAddress

	var (
		pexReactor service.Service
		sw         *p2p.Switch
		addrBook   pex.AddrBook
	)

	pexCh := pex.ChannelDescriptor()
	transport.AddChannelDescriptors([]*p2p.ChannelDescriptor{&pexCh})

	if config.P2P.DisableLegacy {
		addrBook = nil
		pexReactor, err = createPEXReactorV2(config, logger, peerManager, router)
		if err != nil {
			return nil, err
		}
	} else {
		// setup Transport and Switch
		sw = createSwitch(
			config, transport, p2pMetrics, mpReactorShim, bcReactorForSwitch,
			stateSyncReactorShim, csReactorShim, evReactorShim, proxyApp, nodeInfo, nodeKey, p2pLogger,
		)

		err = sw.AddPersistentPeers(strings.SplitAndTrimEmpty(config.P2P.PersistentPeers, ",", " "))
		if err != nil {
			return nil, fmt.Errorf("could not add peers from persistent-peers field: %w", err)
		}

		err = sw.AddUnconditionalPeerIDs(strings.SplitAndTrimEmpty(config.P2P.UnconditionalPeerIDs, ",", " "))
		if err != nil {
			return nil, fmt.Errorf("could not add peer ids from unconditional_peer_ids field: %w", err)
		}

		addrBook, err = createAddrBookAndSetOnSwitch(config, sw, p2pLogger, nodeKey)
		if err != nil {
			return nil, fmt.Errorf("could not create addrbook: %w", err)
		}

		pexReactor = createPEXReactorAndAddToSwitch(addrBook, config, sw, logger)
	}

	if config.RPC.PprofListenAddress != "" {
		go func() {
			logger.Info("Starting pprof server", "laddr", config.RPC.PprofListenAddress)
			logger.Error("pprof server error", "err", http.ListenAndServe(config.RPC.PprofListenAddress, nil))
		}()
	}

	node := &nodeImpl{
		config:        config,
		genesisDoc:    genDoc,
		privValidator: privValidator,

		transport:   transport,
		sw:          sw,
		peerManager: peerManager,
		router:      router,
		addrBook:    addrBook,
		nodeInfo:    nodeInfo,
		nodeKey:     nodeKey,

		stateStore:       stateStore,
		blockStore:       blockStore,
		bcReactor:        bcReactor,
		mempoolReactor:   mpReactor,
		mempool:          mp,
		consensusReactor: csReactor,
		stateSyncReactor: stateSyncReactor,
		stateSync:        stateSync,
		pexReactor:       pexReactor,
		evidenceReactor:  evReactor,
		indexerService:   indexerService,
		eventBus:         eventBus,

		rpcEnv: &rpccore.Environment{
			ProxyAppQuery:   proxyApp.Query(),
			ProxyAppMempool: proxyApp.Mempool(),

			StateStore:     stateStore,
			BlockStore:     blockStore,
			EvidencePool:   evPool,
			ConsensusState: csState,
			P2PPeers:       sw,

			GenDoc:           genDoc,
			EventSinks:       eventSinks,
			ConsensusReactor: csReactor,
			EventBus:         eventBus,
			Mempool:          mp,
			Logger:           logger.With("module", "rpc"),
			Config:           *config.RPC,
		},
	}

	node.rpcEnv.P2PTransport = node

	node.BaseService = *service.NewBaseService(logger, "Node", node)

	return node, nil
}

// makeSeedNode returns a new seed node, containing only p2p, pex reactor
func makeSeedNode(config *cfg.Config,
	dbProvider cfg.DBProvider,
	nodeKey p2p.NodeKey,
	genesisDocProvider genesisDocProvider,
	logger log.Logger,
) (service.Service, error) {

	genDoc, err := genesisDocProvider()
	if err != nil {
		return nil, err
	}

	state, err := sm.MakeGenesisState(genDoc)
	if err != nil {
		return nil, err
	}

	nodeInfo, err := makeSeedNodeInfo(config, nodeKey, genDoc, state)
	if err != nil {
		return nil, err
	}

	// Setup Transport and Switch.
	p2pMetrics := p2p.PrometheusMetrics(config.Instrumentation.Namespace, "chain_id", genDoc.ChainID)
	p2pLogger := logger.With("module", "p2p")
	transport := createTransport(p2pLogger, config)

	peerManager, err := createPeerManager(config, dbProvider, p2pLogger, nodeKey.ID)
	if err != nil {
		return nil, fmt.Errorf("failed to create peer manager: %w", err)
	}

	router, err := createRouter(p2pLogger, p2pMetrics, nodeInfo, nodeKey.PrivKey,
		peerManager, transport, getRouterConfig(config, nil))
	if err != nil {
		return nil, fmt.Errorf("failed to create router: %w", err)
	}

	var (
		pexReactor service.Service
		sw         *p2p.Switch
		addrBook   pex.AddrBook
	)

	// add the pex reactor
	// FIXME: we add channel descriptors to both the router and the transport but only the router
	// should be aware of channel info. We should remove this from transport once the legacy
	// p2p stack is removed.
	pexCh := pex.ChannelDescriptor()
	transport.AddChannelDescriptors([]*p2p.ChannelDescriptor{&pexCh})
	if config.P2P.DisableLegacy {
		pexReactor, err = createPEXReactorV2(config, logger, peerManager, router)
		if err != nil {
			return nil, err
		}
	} else {

		sw = createSwitch(
			config, transport, p2pMetrics, nil, nil,
			nil, nil, nil, nil, nodeInfo, nodeKey, p2pLogger,
		)

		err = sw.AddPersistentPeers(strings.SplitAndTrimEmpty(config.P2P.PersistentPeers, ",", " "))
		if err != nil {
			return nil, fmt.Errorf("could not add peers from persistent_peers field: %w", err)
		}

		err = sw.AddUnconditionalPeerIDs(strings.SplitAndTrimEmpty(config.P2P.UnconditionalPeerIDs, ",", " "))
		if err != nil {
			return nil, fmt.Errorf("could not add peer ids from unconditional_peer_ids field: %w", err)
		}

		addrBook, err = createAddrBookAndSetOnSwitch(config, sw, p2pLogger, nodeKey)
		if err != nil {
			return nil, fmt.Errorf("could not create addrbook: %w", err)
		}

		pexReactor = createPEXReactorAndAddToSwitch(addrBook, config, sw, logger)
	}

	if config.RPC.PprofListenAddress != "" {
		go func() {
			logger.Info("Starting pprof server", "laddr", config.RPC.PprofListenAddress)
			logger.Error("pprof server error", "err", http.ListenAndServe(config.RPC.PprofListenAddress, nil))
		}()
	}

	node := &nodeImpl{
		config:     config,
		genesisDoc: genDoc,

		transport:   transport,
		sw:          sw,
		addrBook:    addrBook,
		nodeInfo:    nodeInfo,
		nodeKey:     nodeKey,
		peerManager: peerManager,
		router:      router,

		pexReactor: pexReactor,
	}
	node.BaseService = *service.NewBaseService(logger, "SeedNode", node)

	return node, nil
}

// Temporary interface for switching to fast sync, we should get rid of v0.
// See: https://github.com/tendermint/tendermint/issues/4595
type fastSyncReactor interface {
	SwitchToFastSync(sm.State) error
}

// OnStart starts the Node. It implements service.Service.
func (n *nodeImpl) OnStart() error {
	now := tmtime.Now()
	genTime := n.genesisDoc.GenesisTime
	if genTime.After(now) {
		n.Logger.Info("Genesis time is in the future. Sleeping until then...", "genTime", genTime)
		time.Sleep(genTime.Sub(now))
	}

	// Start the RPC server before the P2P server
	// so we can eg. receive txs for the first block
	if n.config.RPC.ListenAddress != "" && n.config.Mode != cfg.ModeSeed {
		listeners, err := n.startRPC()
		if err != nil {
			return err
		}
		n.rpcListeners = listeners
	}

	if n.config.Instrumentation.Prometheus &&
		n.config.Instrumentation.PrometheusListenAddr != "" {
		n.prometheusSrv = n.startPrometheusServer(n.config.Instrumentation.PrometheusListenAddr)
	}

	// Start the transport.
	addr, err := p2p.NewNetAddressString(p2p.IDAddressString(n.nodeKey.ID, n.config.P2P.ListenAddress))
	if err != nil {
		return err
	}
	if err := n.transport.Listen(addr.Endpoint()); err != nil {
		return err
	}

	n.isListening = true

	n.Logger.Info("p2p service", "legacy_enabled", !n.config.P2P.DisableLegacy)

	if n.config.P2P.DisableLegacy {
		err = n.router.Start()
	} else {
		// Add private IDs to addrbook to block those peers being added
		n.addrBook.AddPrivateIDs(strings.SplitAndTrimEmpty(n.config.P2P.PrivatePeerIDs, ",", " "))
		err = n.sw.Start()
	}
	if err != nil {
		return err
	}

	if n.config.Mode != cfg.ModeSeed {
		if n.config.FastSync.Version == cfg.BlockchainV0 {
			// Start the real blockchain reactor separately since the switch uses the shim.
			if err := n.bcReactor.Start(); err != nil {
				return err
			}
		}

		// Start the real consensus reactor separately since the switch uses the shim.
		if err := n.consensusReactor.Start(); err != nil {
			return err
		}

		// Start the real state sync reactor separately since the switch uses the shim.
		if err := n.stateSyncReactor.Start(); err != nil {
			return err
		}

		// Start the real mempool reactor separately since the switch uses the shim.
		if err := n.mempoolReactor.Start(); err != nil {
			return err
		}

		// Start the real evidence reactor separately since the switch uses the shim.
		if err := n.evidenceReactor.Start(); err != nil {
			return err
		}
	}

	if err := n.pexReactor.Start(); err != nil {
		return err
	}

	if !n.config.P2P.DisableLegacy {
		// Always connect to persistent peers
		err = n.sw.DialPeersAsync(strings.SplitAndTrimEmpty(n.config.P2P.PersistentPeers, ",", " "))
		if err != nil {
			return fmt.Errorf("could not dial peers from persistent-peers field: %w", err)
		}

	}

	// Run state sync
	if n.stateSync {
		bcR, ok := n.bcReactor.(fastSyncReactor)
		if !ok {
			return fmt.Errorf("this blockchain reactor does not support switching from state sync")
		}

		// we need to get the genesis state to get parameters such as
		state, err := sm.MakeGenesisState(n.genesisDoc)
		if err != nil {
			return fmt.Errorf("unable to derive state: %w", err)
		}

		err = startStateSync(n.stateSyncReactor, bcR, n.consensusReactor, n.stateSyncProvider,
			n.config.StateSync, n.config.FastSyncMode, n.stateStore, n.blockStore, state)
		if err != nil {
			return fmt.Errorf("failed to start state sync: %w", err)
		}
	}

	return nil
}

// OnStop stops the Node. It implements service.Service.
func (n *nodeImpl) OnStop() {

	n.Logger.Info("Stopping Node")

	// first stop the non-reactor services
	if err := n.eventBus.Stop(); err != nil {
		n.Logger.Error("Error closing eventBus", "err", err)
	}
	if err := n.indexerService.Stop(); err != nil {
		n.Logger.Error("Error closing indexerService", "err", err)
	}

	if n.config.Mode != cfg.ModeSeed {
		// now stop the reactors
		if n.config.FastSync.Version == cfg.BlockchainV0 {
			// Stop the real blockchain reactor separately since the switch uses the shim.
			if err := n.bcReactor.Stop(); err != nil {
				n.Logger.Error("failed to stop the blockchain reactor", "err", err)
			}
		}

		// Stop the real consensus reactor separately since the switch uses the shim.
		if err := n.consensusReactor.Stop(); err != nil {
			n.Logger.Error("failed to stop the consensus reactor", "err", err)
		}

		// Stop the real state sync reactor separately since the switch uses the shim.
		if err := n.stateSyncReactor.Stop(); err != nil {
			n.Logger.Error("failed to stop the state sync reactor", "err", err)
		}

		// Stop the real mempool reactor separately since the switch uses the shim.
		if err := n.mempoolReactor.Stop(); err != nil {
			n.Logger.Error("failed to stop the mempool reactor", "err", err)
		}

		// Stop the real evidence reactor separately since the switch uses the shim.
		if err := n.evidenceReactor.Stop(); err != nil {
			n.Logger.Error("failed to stop the evidence reactor", "err", err)
		}
	}

	if err := n.pexReactor.Stop(); err != nil {
		n.Logger.Error("failed to stop the PEX v2 reactor", "err", err)
	}

	if n.config.P2P.DisableLegacy {
		if err := n.router.Stop(); err != nil {
			n.Logger.Error("failed to stop router", "err", err)
		}
	} else {
		if err := n.sw.Stop(); err != nil {
			n.Logger.Error("failed to stop switch", "err", err)
		}
	}

	if err := n.transport.Close(); err != nil {
		n.Logger.Error("Error closing transport", "err", err)
	}

	n.isListening = false

	// finally stop the listeners / external services
	for _, l := range n.rpcListeners {
		n.Logger.Info("Closing rpc listener", "listener", l)
		if err := l.Close(); err != nil {
			n.Logger.Error("Error closing listener", "listener", l, "err", err)
		}
	}

	if pvsc, ok := n.privValidator.(service.Service); ok {
		if err := pvsc.Stop(); err != nil {
			n.Logger.Error("Error closing private validator", "err", err)
		}
	}

	if n.prometheusSrv != nil {
		if err := n.prometheusSrv.Shutdown(context.Background()); err != nil {
			// Error from closing listeners, or context timeout:
			n.Logger.Error("Prometheus HTTP server Shutdown", "err", err)
		}
	}
}

func (n *nodeImpl) startRPC() ([]net.Listener, error) {
	if n.config.Mode == cfg.ModeValidator {
		pubKey, err := n.privValidator.GetPubKey(context.TODO())
		if pubKey == nil || err != nil {
			return nil, fmt.Errorf("can't get pubkey: %w", err)
		}
		n.rpcEnv.PubKey = pubKey
	}
	if err := n.rpcEnv.InitGenesisChunks(); err != nil {
		return nil, err
	}

	listenAddrs := strings.SplitAndTrimEmpty(n.config.RPC.ListenAddress, ",", " ")
	routes := n.rpcEnv.GetRoutes()

	if n.config.RPC.Unsafe {
		n.rpcEnv.AddUnsafe(routes)
	}

	config := rpcserver.DefaultConfig()
	config.MaxBodyBytes = n.config.RPC.MaxBodyBytes
	config.MaxHeaderBytes = n.config.RPC.MaxHeaderBytes
	config.MaxOpenConnections = n.config.RPC.MaxOpenConnections
	// If necessary adjust global WriteTimeout to ensure it's greater than
	// TimeoutBroadcastTxCommit.
	// See https://github.com/tendermint/tendermint/issues/3435
	if config.WriteTimeout <= n.config.RPC.TimeoutBroadcastTxCommit {
		config.WriteTimeout = n.config.RPC.TimeoutBroadcastTxCommit + 1*time.Second
	}

	// we may expose the rpc over both a unix and tcp socket
	listeners := make([]net.Listener, len(listenAddrs))
	for i, listenAddr := range listenAddrs {
		mux := http.NewServeMux()
		rpcLogger := n.Logger.With("module", "rpc-server")
		wmLogger := rpcLogger.With("protocol", "websocket")
		wm := rpcserver.NewWebsocketManager(routes,
			rpcserver.OnDisconnect(func(remoteAddr string) {
				err := n.eventBus.UnsubscribeAll(context.Background(), remoteAddr)
				if err != nil && err != tmpubsub.ErrSubscriptionNotFound {
					wmLogger.Error("Failed to unsubscribe addr from events", "addr", remoteAddr, "err", err)
				}
			}),
			rpcserver.ReadLimit(config.MaxBodyBytes),
		)
		wm.SetLogger(wmLogger)
		mux.HandleFunc("/websocket", wm.WebsocketHandler)
		rpcserver.RegisterRPCFuncs(mux, routes, rpcLogger)
		listener, err := rpcserver.Listen(
			listenAddr,
			config,
		)
		if err != nil {
			return nil, err
		}

		var rootHandler http.Handler = mux
		if n.config.RPC.IsCorsEnabled() {
			corsMiddleware := cors.New(cors.Options{
				AllowedOrigins: n.config.RPC.CORSAllowedOrigins,
				AllowedMethods: n.config.RPC.CORSAllowedMethods,
				AllowedHeaders: n.config.RPC.CORSAllowedHeaders,
			})
			rootHandler = corsMiddleware.Handler(mux)
		}
		if n.config.RPC.IsTLSEnabled() {
			go func() {
				if err := rpcserver.ServeTLS(
					listener,
					rootHandler,
					n.config.RPC.CertFile(),
					n.config.RPC.KeyFile(),
					rpcLogger,
					config,
				); err != nil {
					n.Logger.Error("Error serving server with TLS", "err", err)
				}
			}()
		} else {
			go func() {
				if err := rpcserver.Serve(
					listener,
					rootHandler,
					rpcLogger,
					config,
				); err != nil {
					n.Logger.Error("Error serving server", "err", err)
				}
			}()
		}

		listeners[i] = listener
	}

	// we expose a simplified api over grpc for convenience to app devs
	grpcListenAddr := n.config.RPC.GRPCListenAddress
	if grpcListenAddr != "" {
		config := rpcserver.DefaultConfig()
		config.MaxBodyBytes = n.config.RPC.MaxBodyBytes
		config.MaxHeaderBytes = n.config.RPC.MaxHeaderBytes
		// NOTE: GRPCMaxOpenConnections is used, not MaxOpenConnections
		config.MaxOpenConnections = n.config.RPC.GRPCMaxOpenConnections
		// If necessary adjust global WriteTimeout to ensure it's greater than
		// TimeoutBroadcastTxCommit.
		// See https://github.com/tendermint/tendermint/issues/3435
		if config.WriteTimeout <= n.config.RPC.TimeoutBroadcastTxCommit {
			config.WriteTimeout = n.config.RPC.TimeoutBroadcastTxCommit + 1*time.Second
		}
		listener, err := rpcserver.Listen(grpcListenAddr, config)
		if err != nil {
			return nil, err
		}
		go func() {
			if err := grpccore.StartGRPCServer(n.rpcEnv, listener); err != nil {
				n.Logger.Error("Error starting gRPC server", "err", err)
			}
		}()
		listeners = append(listeners, listener)

	}

	return listeners, nil

}

// startPrometheusServer starts a Prometheus HTTP server, listening for metrics
// collectors on addr.
func (n *nodeImpl) startPrometheusServer(addr string) *http.Server {
	srv := &http.Server{
		Addr: addr,
		Handler: promhttp.InstrumentMetricHandler(
			prometheus.DefaultRegisterer, promhttp.HandlerFor(
				prometheus.DefaultGatherer,
				promhttp.HandlerOpts{MaxRequestsInFlight: n.config.Instrumentation.MaxOpenConnections},
			),
		),
	}
	go func() {
		if err := srv.ListenAndServe(); err != http.ErrServerClosed {
			// Error starting or closing listener:
			n.Logger.Error("Prometheus HTTP server ListenAndServe", "err", err)
		}
	}()
	return srv
}

// ConsensusReactor returns the Node's ConsensusReactor.
func (n *nodeImpl) ConsensusReactor() *cs.Reactor {
	return n.consensusReactor
}

// Mempool returns the Node's mempool.
func (n *nodeImpl) Mempool() mempool.Mempool {
	return n.mempool
}

// EventBus returns the Node's EventBus.
func (n *nodeImpl) EventBus() *types.EventBus {
	return n.eventBus
}

// PrivValidator returns the Node's PrivValidator.
// XXX: for convenience only!
func (n *nodeImpl) PrivValidator() types.PrivValidator {
	return n.privValidator
}

// GenesisDoc returns the Node's GenesisDoc.
func (n *nodeImpl) GenesisDoc() *types.GenesisDoc {
	return n.genesisDoc
}

// RPCEnvironment makes sure RPC has all the objects it needs to operate.
func (n *nodeImpl) RPCEnvironment() *rpccore.Environment {
	return n.rpcEnv
}

//------------------------------------------------------------------------------

func (n *nodeImpl) Listeners() []string {
	return []string{
		fmt.Sprintf("Listener(@%v)", n.config.P2P.ExternalAddress),
	}
}

func (n *nodeImpl) IsListening() bool {
	return n.isListening
}

// NodeInfo returns the Node's Info from the Switch.
func (n *nodeImpl) NodeInfo() p2p.NodeInfo {
	return n.nodeInfo
}

// startStateSync starts an asynchronous state sync process, then switches to fast sync mode.
func startStateSync(ssR *statesync.Reactor, bcR fastSyncReactor, conR *cs.Reactor,
	stateProvider statesync.StateProvider, config *cfg.StateSyncConfig, fastSync bool,
	stateStore sm.Store, blockStore *store.BlockStore, state sm.State) error {
	ssR.Logger.Info("starting state sync...")

	if stateProvider == nil {
		var err error
		ctx, cancel := context.WithTimeout(context.Background(), 10*time.Second)
		defer cancel()
		stateProvider, err = statesync.NewLightClientStateProvider(
			ctx,
			state.ChainID, state.Version, state.InitialHeight,
			config.RPCServers, light.TrustOptions{
				Period: config.TrustPeriod,
				Height: config.TrustHeight,
				Hash:   config.TrustHashBytes(),
			}, ssR.Logger.With("module", "light"))
		if err != nil {
			return fmt.Errorf("failed to set up light client state provider: %w", err)
		}
	}

	go func() {
		state, err := ssR.Sync(stateProvider, config.DiscoveryTime)
		if err != nil {
			ssR.Logger.Error("state sync failed", "err", err)
			return
		}

		err = ssR.Backfill(state)
		if err != nil {
			ssR.Logger.Error("backfill failed; node has insufficient history to verify all evidence;"+
				" proceeding optimistically...", "err", err)
		}

		conR.Metrics.StateSyncing.Set(0)
		if fastSync {
			// FIXME Very ugly to have these metrics bleed through here.
			conR.Metrics.FastSyncing.Set(1)
			err = bcR.SwitchToFastSync(state)
			if err != nil {
				ssR.Logger.Error("failed to switch to fast sync", "err", err)
				return
			}
		} else {
			conR.SwitchToConsensus(state, true)
		}
	}()
	return nil
}

// genesisDocProvider returns a GenesisDoc.
// It allows the GenesisDoc to be pulled from sources other than the
// filesystem, for instance from a distributed key-value store cluster.
type genesisDocProvider func() (*types.GenesisDoc, error)

// defaultGenesisDocProviderFunc returns a GenesisDocProvider that loads
// the GenesisDoc from the config.GenesisFile() on the filesystem.
func defaultGenesisDocProviderFunc(config *cfg.Config) genesisDocProvider {
	return func() (*types.GenesisDoc, error) {
		return types.GenesisDocFromFile(config.GenesisFile())
	}
}

// metricsProvider returns a consensus, p2p and mempool Metrics.
type metricsProvider func(chainID string) (*cs.Metrics, *p2p.Metrics, *mempool.Metrics, *sm.Metrics)

// defaultMetricsProvider returns Metrics build using Prometheus client library
// if Prometheus is enabled. Otherwise, it returns no-op Metrics.
func defaultMetricsProvider(config *cfg.InstrumentationConfig) metricsProvider {
	return func(chainID string) (*cs.Metrics, *p2p.Metrics, *mempool.Metrics, *sm.Metrics) {
		if config.Prometheus {
			return cs.PrometheusMetrics(config.Namespace, "chain_id", chainID),
				p2p.PrometheusMetrics(config.Namespace, "chain_id", chainID),
				mempool.PrometheusMetrics(config.Namespace, "chain_id", chainID),
				sm.PrometheusMetrics(config.Namespace, "chain_id", chainID)
		}
		return cs.NopMetrics(), p2p.NopMetrics(), mempool.NopMetrics(), sm.NopMetrics()
	}
}

//------------------------------------------------------------------------------

// loadStateFromDBOrGenesisDocProvider attempts to load the state from the
// database, or creates one using the given genesisDocProvider. On success this also
// returns the genesis doc loaded through the given provider.
func loadStateFromDBOrGenesisDocProvider(
	stateStore sm.Store,
	genDoc *types.GenesisDoc,
) (sm.State, error) {

	// 1. Attempt to load state form the database
	state, err := stateStore.Load()
	if err != nil {
		return sm.State{}, err
	}

	if state.IsEmpty() {
		// 2. If it's not there, derive it from the genesis doc
		state, err = sm.MakeGenesisState(genDoc)
		if err != nil {
			return sm.State{}, err
		}
	}

	return state, nil
}

func createAndStartPrivValidatorSocketClient(
	listenAddr,
	chainID string,
	logger log.Logger,
) (types.PrivValidator, error) {

	pve, err := privval.NewSignerListener(listenAddr, logger)
	if err != nil {
		return nil, fmt.Errorf("failed to start private validator: %w", err)
	}

	pvsc, err := privval.NewSignerClient(pve, chainID)
	if err != nil {
		return nil, fmt.Errorf("failed to start private validator: %w", err)
	}

	// try to get a pubkey from private validate first time
	_, err = pvsc.GetPubKey(context.TODO())
	if err != nil {
		return nil, fmt.Errorf("can't get pubkey: %w", err)
	}

	const (
		retries = 50 // 50 * 100ms = 5s total
		timeout = 100 * time.Millisecond
	)
	pvscWithRetries := privval.NewRetrySignerClient(pvsc, retries, timeout)

	return pvscWithRetries, nil
}

func createAndStartPrivValidatorGRPCClient(
	config *cfg.Config,
	chainID string,
	logger log.Logger,
) (types.PrivValidator, error) {
	pvsc, err := tmgrpc.DialRemoteSigner(config, chainID, logger)
	if err != nil {
		return nil, fmt.Errorf("failed to start private validator: %w", err)
	}

	// try to get a pubkey from private validate first time
	_, err = pvsc.GetPubKey(context.TODO())
	if err != nil {
		return nil, fmt.Errorf("can't get pubkey: %w", err)
	}

	return pvsc, nil
}

func getRouterConfig(conf *cfg.Config, proxyApp proxy.AppConns) p2p.RouterOptions {
	opts := p2p.RouterOptions{
		QueueType: conf.P2P.QueueType,
	}

	if conf.P2P.MaxNumInboundPeers > 0 {
		opts.MaxIncomingConnectionAttempts = conf.P2P.MaxIncomingConnectionAttempts
	}

	if conf.FilterPeers && proxyApp != nil {
		opts.FilterPeerByID = func(ctx context.Context, id p2p.NodeID) error {
			res, err := proxyApp.Query().QuerySync(context.Background(), abci.RequestQuery{
				Path: fmt.Sprintf("/p2p/filter/id/%s", id),
			})
			if err != nil {
				return err
			}
			if res.IsErr() {
				return fmt.Errorf("error querying abci app: %v", res)
			}

			return nil
		}

		opts.FilterPeerByIP = func(ctx context.Context, ip net.IP, port uint16) error {
			res, err := proxyApp.Query().QuerySync(ctx, abci.RequestQuery{
				Path: fmt.Sprintf("/p2p/filter/addr/%s", net.JoinHostPort(ip.String(), strconv.Itoa(int(port)))),
			})
			if err != nil {
				return err
			}
			if res.IsErr() {
				return fmt.Errorf("error querying abci app: %v", res)
			}

			return nil
		}

	}

	return opts
}

// FIXME: Temporary helper function, shims should be removed.
func makeChannelsFromShims(
	router *p2p.Router,
	chShims map[p2p.ChannelID]*p2p.ChannelDescriptorShim,
) map[p2p.ChannelID]*p2p.Channel {

	channels := map[p2p.ChannelID]*p2p.Channel{}
	for chID, chShim := range chShims {
		ch, err := router.OpenChannel(*chShim.Descriptor, chShim.MsgType, chShim.Descriptor.RecvBufferCapacity)
		if err != nil {
			panic(fmt.Sprintf("failed to open channel %v: %v", chID, err))
		}

		channels[chID] = ch
	}

	return channels
}

func getChannelsFromShim(reactorShim *p2p.ReactorShim) map[p2p.ChannelID]*p2p.Channel {
	channels := map[p2p.ChannelID]*p2p.Channel{}
	for chID := range reactorShim.Channels {
		channels[chID] = reactorShim.GetChannel(chID)
	}

	return channels
}<|MERGE_RESOLUTION|>--- conflicted
+++ resolved
@@ -70,11 +70,7 @@
 	stateSync         bool                    // whether the node should state sync on startup
 	stateSyncReactor  *statesync.Reactor      // for hosting and restoring state sync snapshots
 	stateSyncProvider statesync.StateProvider // provides state data for bootstrapping a node
-<<<<<<< HEAD
 	stateSyncGenesis  sm.State                // provides the genesis state for state sync
-=======
-	consensusState    *cs.State               // latest consensus state
->>>>>>> c4cf4d30
 	consensusReactor  *cs.Reactor             // for participating in the consensus
 	pexReactor        service.Service         // for exchanging peer addresses
 	evidenceReactor   service.Service
