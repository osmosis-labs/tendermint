--- conflicted
+++ resolved
@@ -905,15 +905,10 @@
 	const appVersion = 0x0
 	pubKey, err := privVal.GetPubKey()
 	require.NoError(t, err)
-<<<<<<< HEAD
-	stateDB, state, store := stateAndStore(config, pubKey, appVersion)
+	stateDB, state, store := stateAndStore(t, config, pubKey, appVersion)
 	stateStore := sm.NewStore(stateDB, sm.StoreOptions{
 		DiscardABCIResponses: false,
 	})
-=======
-	stateDB, state, store := stateAndStore(t, config, pubKey, appVersion)
-	stateStore := sm.NewStore(stateDB)
->>>>>>> b37f0626
 	genDoc, _ := sm.MakeGenesisDocFromFile(config.GenesisFile())
 	state.LastValidators = state.Validators.Copy()
 	// mode = 0 for committing all the blocks
@@ -1128,16 +1123,11 @@
 	appVersion uint64,
 ) (dbm.DB, sm.State, *mockBlockStore) {
 	stateDB := dbm.NewMemDB()
-<<<<<<< HEAD
 	stateStore := sm.NewStore(stateDB, sm.StoreOptions{
 		DiscardABCIResponses: false,
 	})
-	state, _ := sm.MakeGenesisStateFromFile(config.GenesisFile())
-=======
-	stateStore := sm.NewStore(stateDB)
 	state, err := sm.MakeGenesisStateFromFile(config.GenesisFile())
 	require.NoError(t, err)
->>>>>>> b37f0626
 	state.Version.Consensus.App = appVersion
 	store := newMockBlockStore(t, config, state.ConsensusParams)
 	require.NoError(t, stateStore.Save(state))
@@ -1218,15 +1208,10 @@
 	privVal := privval.LoadFilePV(config.PrivValidatorKeyFile(), config.PrivValidatorStateFile())
 	pubKey, err := privVal.GetPubKey()
 	require.NoError(t, err)
-<<<<<<< HEAD
-	stateDB, state, store := stateAndStore(config, pubKey, 0x0)
+	stateDB, state, store := stateAndStore(t, config, pubKey, 0x0)
 	stateStore := sm.NewStore(stateDB, sm.StoreOptions{
 		DiscardABCIResponses: false,
 	})
-=======
-	stateDB, state, store := stateAndStore(t, config, pubKey, 0x0)
-	stateStore := sm.NewStore(stateDB)
->>>>>>> b37f0626
 
 	oldValAddr := state.Validators.Validators[0].Address
 
