--- conflicted
+++ resolved
@@ -15,11 +15,7 @@
     steps:
       - uses: actions/setup-go@v3
         with:
-<<<<<<< HEAD
-          go-version: '1.17'
-=======
           go-version: '1.18'
->>>>>>> f36999e4
 
       - uses: actions/checkout@v3
 
@@ -79,13 +75,8 @@
     if: ${{ needs.fuzz-nightly-test.outputs.crashers-count != 0 }}
     runs-on: ubuntu-latest
     steps:
-<<<<<<< HEAD
-      - name: Notify Slack if any crashers
-        uses: rtCamp/action-slack-notify@12e36fc18b0689399306c2e0b3e0f2978b7f1ee7
-=======
       - name: Notify Slack on failure
         uses: slackapi/slack-github-action@v1.21.0
->>>>>>> f36999e4
         env:
           SLACK_WEBHOOK_URL: ${{ secrets.SLACK_WEBHOOK_URL }}
           SLACK_WEBHOOK_TYPE: INCOMING_WEBHOOK
